--- conflicted
+++ resolved
@@ -3,11 +3,9 @@
 import numpy as np
 import copy
 import healpy as hp
-<<<<<<< HEAD
 from .convolver import Convolver
-=======
 import sympy as sp
->>>>>>> 4f09afc2
+
 
 
 class Field:
